--- conflicted
+++ resolved
@@ -1,9 +1,6 @@
 unitester
-<<<<<<< HEAD
 test_json
-=======
 no_nul
->>>>>>> fd32d1ab
 
 *.trs
 *.log