--- conflicted
+++ resolved
@@ -14,11 +14,7 @@
 #include <map>
 #include <cassert>
 
-<<<<<<< HEAD
-#include <utility>        // std::pair
-=======
 #include <sstream>        // .get_int64()
->>>>>>> 6e71669e
 
 class UniValue {
 public:
@@ -98,37 +94,6 @@
 
     void __pushKV(const std::string& key, const UniValue& val);
     bool pushKV(const std::string& key, const UniValue& val);
-<<<<<<< HEAD
-=======
-    bool pushKV(const std::string& key, const std::string& val_) {
-        UniValue tmpVal(VSTR, val_);
-        return pushKV(key, tmpVal);
-    }
-    bool pushKV(const std::string& key, const char *val_) {
-        std::string _val(val_);
-        return pushKV(key, _val);
-    }
-    bool pushKV(const std::string& key, int64_t val_) {
-        UniValue tmpVal(val_);
-        return pushKV(key, tmpVal);
-    }
-    bool pushKV(const std::string& key, uint64_t val_) {
-        UniValue tmpVal(val_);
-        return pushKV(key, tmpVal);
-    }
-    bool pushKV(const std::string& key, int val_) {
-        UniValue tmpVal((int64_t)val_);
-        return pushKV(key, tmpVal);
-    }
-    bool pushKV(const std::string& key, bool val_) {
-        UniValue tmpVal((bool)val_);
-        return pushKV(key, tmpVal);
-    }
-    bool pushKV(const std::string& key, double val_) {
-        UniValue tmpVal(val_);
-        return pushKV(key, tmpVal);
-    }
->>>>>>> 6e71669e
     bool pushKVs(const UniValue& obj);
 
     std::string write(unsigned int prettyIndent = 0,
